--- conflicted
+++ resolved
@@ -55,28 +55,12 @@
 
 
 def mod_sqrt(a: int, p: int) -> int:
-<<<<<<< HEAD
-    """Return a quadratic residue (mod p) of 'a'. p must be a prime.
-
-       Solve the equation
-           x^2 = a mod p
-       And returns x. Note that p - x is also a root.
-       The Tonelli-Shanks algorithm is used (except for some simple
-       cases in which the solution is known from an identity).
-
-       https://codereview.stackexchange.com/questions/43210/tonelli-shanks-algorithm-implementation-of-prime-modular-square-root/43267
-=======
     """ 
-        Find a quadratic residue (mod p) of 'a'. p
-        must be an odd prime.
-        Solve the congruence of the form: x^2 = a (mod p)
-        And returns x. Note that p - x is also a root.
-        The Tonelli-Shanks algorithm is used (except
-        for some simple cases in which the solution
-        is known from an identity). This algorithm
-        runs in polynomial time (unless the
-        generalized Riemann hypothesis is false).	
->>>>>>> 657efc38
+        Find a quadratic residue (mod p) of 'a'. p must be an odd prime.
+        Solve the congruence of the form 'x^2 = a (mod p)' and returns x.
+        Note that p - x is also a root.
+        The Tonelli-Shanks algorithm is used (except for some simple cases
+        in which the solution is known from an identity).
     """
     
     a %= p
